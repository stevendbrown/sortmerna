--- conflicted
+++ resolved
@@ -112,12 +112,7 @@
 bool verbose = false;
 
 // change version number here
-<<<<<<< HEAD
-char version_num[] = "2.2, 02/18/2016";
-=======
 char version_num[] = "2.1b, 03/03/2016";
->>>>>>> 200f613c
-
 
 
 /*
