--- conflicted
+++ resolved
@@ -37,10 +37,6 @@
 #include "../alp/sls_alignment_evaluer.hpp"
 
 using namespace Sls;
-<<<<<<< HEAD
-=======
-using namespace std;
->>>>>>> 6d46ca47
 
 extern char nt_table[128];
 
